<<<<<<< HEAD
from functools import wraps

import numpy as np
=======

# Copyright 2020 MONAI Consortium
# Licensed under the Apache License, Version 2.0 (the "License");
# you may not use this file except in compliance with the License.
# You may obtain a copy of the License at
#     http://www.apache.org/licenses/LICENSE-2.0
# Unless required by applicable law or agreed to in writing, software
# distributed under the License is distributed on an "AS IS" BASIS,
# WITHOUT WARRANTIES OR CONDITIONS OF ANY KIND, either express or implied.
# See the License for the specific language governing permissions and
# limitations under the License.

>>>>>>> c49febdd

import monai
from monai.utils.aliases import alias
from monai.utils.decorators import RestartGenerator
from monai.utils.mathutils import zip_with

export = monai.utils.export("monai.data.streams")


@export
@alias("ordertype")
class OrderType(object):
    SHUFFLE = "shuffle"
    CHOICE = "choice"
    LINEAR = "linear"


@export
@alias("datastream")
class DataStream(object):
    """
    The DataStream class represents a chain of iterable objects where one iterates over its source and in turn yields
    values which are possibly transformed. This allows an intermediate object in the stream to modify a data element
    which passes through the stream or generate more than one output value for each input. A sequence of stream objects
    is created by using one stream as the source to another.

    This relies on an input source which must be an iterable. Values are taken from this in order and then passed to the
    generate() generator method to produce one or more items, which are then yielded. Subclasses can override generate()
    to produce filter or transformer types to place in a sequence of DataStream objects. The `streamgen` decorator can
    be used to do the same.

    Internal infrastructure can be setup when the iteration starts and can rely on the self.is_running to indicate when
    generation is expected. When this changes to False methods are expected to cleanup and exit gracefully, and be able
    to be called again with is_running set back to True. This allows restarting a complex stream object which may use
    threads requiring starting and stopping. The stop() method when called set is_running to False and attempts to call
    the same on self.src, this is meant to be used to stop any internal processes (ie. threads) when iteration stops
    with the expectation that it can be restarted later. Reading is_running or assigning a literal value to it is atomic
    thus thread-safe but keep this in mind when assigning a compound expression.
    """

    def __init__(self, src):
        """Initialize with `src' as the source iterable, and self.is_running as True."""
        self.src = src
        self.is_running = True

    def __iter__(self):
        """
        Iterate over every value from self.src, passing through self.generate() and yielding the
        values it generates.
        """
        self.is_running = True
        for src_val in self.src:
            for out_val in self.generate(src_val):
                yield out_val  # yield with syntax too new?

    def generate(self, val):
        """Generate values from input `val`, by default just yields that. """
        yield val

    def stop(self):
        """Sets self.is_running to False and calls stop() on self.src if it has this method."""
        self.is_running = False
        if callable(getattr(self.src, "stop", None)):
            self.src.stop()

    def get_gen_func(self):
        """Returns a callable taking no arguments which produces the next item in the stream whenever called."""
        stream = iter(self)
        return lambda: next(stream)


class FuncStream(DataStream):
    """For use with `streamgen`, the given callable is used as the generator in place of generate()."""

    def __init__(self, src, func, fargs, fkwargs):
        super().__init__(src)
        self.func = func
        self.fargs = fargs
        self.fkwargs = fkwargs

    def generate(self, val):
        for out_val in self.func(val, *self.fargs, **self.fkwargs):
            yield out_val


@export
def streamgen(func):
    """
    Converts a generator function into a constructor for creating FuncStream instances
    using the function as the generator.
    """

    @wraps(func)
    def _wrapper(src, *args, **kwargs):
        return FuncStream(src, func, args, kwargs)

    return _wrapper


@export
@alias("cachestream")
class CacheStream(DataStream):
    """
    Reads a finite number of items from the source, or everything, into a cache then yields them either in
    order, shuffled, or by choice indefinitely.
    """

    def __init__(self, src, buffer_size=None, order_type=OrderType.LINEAR):
        super().__init__(src)
        self.buffer_size = buffer_size
        self.order_type = order_type
        self.buffer = []

    def __iter__(self):
        self.buffer = [item for i, item in enumerate(self.src) if self.buffer_size is None or i < self.buffer_size]

        while self.is_running:
            inds = np.arange(0, len(self.buffer))

            if self.order_type == OrderType.SHUFFLE:
                np.random.shuffle(inds)
            elif self.order_type == OrderType.CHOICE:
                inds = np.random.choice(inds, len(self.buffer))

            for i in inds:
                for out_val in self.generate(self.buffer[i]):
                    yield out_val


@export
@alias("bufferstream")
class BufferStream(DataStream):
    """
    Accumulates a buffer of generated items, starting to yield them only when the buffer is filled and doing so until the
    buffer is empty. The buffer is filled by generate() which calls buffer_full() when full to allow subclasses to react.
    After this the buffer contents are yielded in order until the buffer is empty, then the filling process restarts.
    """

    def __init__(self, src, buffer_size=10, order_type=OrderType.LINEAR):
        super().__init__(src)
        self.buffer_size = buffer_size
        self.orderType = order_type
        self.buffer = []

    def buffer_full(self):
        """Called when the buffer is full and before emptying it."""

    def generate(self, val):
        if len(self.buffer) == self.buffer_size:
            self.buffer_full()  # call overridable callback to trigger action when buffer full

            if self.orderType == OrderType.SHUFFLE:
                np.random.shuffle(self.buffer)
            elif self.orderType == OrderType.CHOICE:
                inds = np.random.choice(np.arange(len(self.buffer)), len(self.buffer))
                self.buffer = [self.buffer[i] for i in inds]

            while len(self.buffer) > 0:
                yield self.buffer.pop(0)

        self.buffer.append(val)


@export
@alias("batchstream")
class BatchStream(BufferStream):
    """Collects values from the source together into a batch of the stated size, ie. stacks buffered items."""

    def __init__(self, src, batch_size, send_short_batch=False, order_type=OrderType.LINEAR):
        super().__init__(src, batch_size, order_type)
        self.send_short_batch = send_short_batch

    def buffer_full(self):
        """Replaces the buffer's contents with the arrays stacked together into a single item."""
        if isinstance(self.buffer[0], np.ndarray):
            # stack all the arrays together
            batch = np.stack(self.buffer)
        else:
            # stack the arrays from each item into one
            batch = tuple(zip_with(np.stack, *self.buffer))

        self.buffer[:] = [batch]  # yield only the one item when emptying the buffer

    def __iter__(self):
        for src_val in super().__iter__():
            yield src_val

        # only true if the iteration has completed but items are left to make up a shortened batch
        if len(self.buffer) > 0 and self.send_short_batch:
            self.buffer_full()
            yield self.buffer.pop()


@export
@alias("mergestream")
class MergeStream(DataStream):
    """Merge data from multiple iterators into generated tuples."""

    def __init__(self, *srcs):
        self.srcs = srcs
        super().__init__(RestartGenerator(self.yield_merged_values))

    def yield_merged_values(self):
        iters = [iter(s) for s in self.srcs]
        can_continue = True

        while self.is_running and can_continue:
            try:
                values = []
                for it in iters:
                    val = next(it)  # raises StopIteration when a source runs out of data at which point we quit

                    if not isinstance(val, (list, tuple)):
                        val = (val,)

                    values.append(tuple(val))

                src_val = sum(values, ())

                for out_val in self.generate(src_val):
                    yield out_val
            # must be caught as StopIteration won't propagate but magically mutate into RuntimeError
            except StopIteration:
                can_continue = False


@export
@alias("cyclingstream")
class CyclingStream(DataStream):

    def __init__(self, *srcs):
        self.srcs = srcs
        super().__init__(RestartGenerator(self.yield_alternating_values))

    def yield_alternating_values(self):
        iters = [iter(s) for s in self.srcs]
        can_continue = True

        while self.is_running and can_continue:
            try:
                for it in iters:
                    src_val = next(it)  # raises StopIteration when a source runs out of data at which point we quit
                    for out_val in self.generate(src_val):
                        yield out_val

            # must be caught as StopIteration won't propagate but magically mutate into RuntimeError
            except StopIteration:
                can_continue = False


@export
class PrefetchStream(DataStream):
    """
    Calculates item dtype and shape before iteration. This will get a value from `src` in the constructor, assign it to
    self.src_val, then assign the dtypes and shapes of the arrays to self.dtypes and self.shapes respectively. When it is
    iterated over self.src_val is yielded first followed by whatever else `src` produces so no data is lost.
    """

    def __init__(self, src):
        self.origSrc = src
        self.it = iter(src)
        self.src_val = next(self.it)

        if isinstance(self.src_val, np.ndarray):
            self.dtypes = self.src_val.dtype
            self.shapes = self.src_val.shape
        else:
            self.dtypes = tuple(b.dtype for b in self.src_val)
            self.shapes = tuple(b.shape for b in self.src_val)

        super().__init__(RestartGenerator(self._get_src))

    def _get_src(self):
        if self.it is not None:
            yield self.src_val
        else:
            self.it = iter(self.origSrc)  # self.it is None when restarting so recreate the iterator here

        for src_val in self.it:
            yield src_val

        self.it = None


@export
@alias("finitestream")
class FiniteStream(DataStream):
    """Yields only the specified number of items before quiting."""

    def __init__(self, src, num_items):
        super().__init__(src)
        self.num_items = num_items

    def __iter__(self):
        for _, item in zip(range(self.num_items), super().__iter__()):
            yield item


@export
@alias("tracestream")
class TraceStream(DataStream):

    def generate(self, val):
        vals = val if isinstance(val, (tuple, list)) else (val,)

        sizes = ", ".join("%s%s" % (s.dtype, s.shape) for s in vals)

        print("Stream -> %s" % sizes, flush=True)

        yield val<|MERGE_RESOLUTION|>--- conflicted
+++ resolved
@@ -1,9 +1,3 @@
-<<<<<<< HEAD
-from functools import wraps
-
-import numpy as np
-=======
-
 # Copyright 2020 MONAI Consortium
 # Licensed under the Apache License, Version 2.0 (the "License");
 # you may not use this file except in compliance with the License.
@@ -15,7 +9,9 @@
 # See the License for the specific language governing permissions and
 # limitations under the License.
 
->>>>>>> c49febdd
+from functools import wraps
+
+import numpy as np
 
 import monai
 from monai.utils.aliases import alias
